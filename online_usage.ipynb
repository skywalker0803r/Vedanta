{
 "cells": [
  {
   "cell_type": "code",
   "execution_count": 1,
   "id": "61b14c44",
   "metadata": {},
   "outputs": [
    {
     "name": "stdout",
     "output_type": "stream",
     "text": [
      "✅ 已啟用 Testnet 模式\n",
      "✅ ETH/USDT 最小下單量為 0.0001\n",
      "[2025-08-29 03:15:05] Close: 4469.49, Signal: 0\n",
      "⏸ 無操作\n",
      "ETH 餘額：1.0\n",
      "USDT 餘額：10000.0\n"
     ]
    }
   ],
   "source": [
    "from online.auto_trade import auto_trade\n",
    "from Technicalindicatorstrategy import testsma\n",
    "auto_trade(symbol=\"ETH/USDT\", \n",
    "           interval=\"1m\", \n",
    "           usdt_per_order=500, \n",
    "           strategy=testsma)"
   ]
  },
  {
   "cell_type": "code",
<<<<<<< HEAD
   "execution_count": 1,
=======
   "execution_count": null,
>>>>>>> 27eda812
   "id": "9663011f",
   "metadata": {},
   "outputs": [
    {
     "name": "stdout",
     "output_type": "stream",
     "text": [
<<<<<<< HEAD
      "🛠️ 連線設定完成，使用 🧪 測試網路 模式\n",
      "⚙️ 槓桿已設定為 7x\n",
      "📐 交易精度: 最小數量 0.0001, 單位步長 0.0001\n",
      "\n",
      "🔔 【策略執行】時間: 2025-08-29 03:32:07 UTC\n",
      "🧠 使用策略: module，交易標的: ETH/USDT\n",
      "沒設止損 策略也沒有止損\n",
      "📈 最新收盤價: 4438.46, 訊號: 0\n",
      "📭 無持倉\n",
      "💰 可用餘額: 21509.37 USDT\n",
      "💼 持倉狀況: 0.000000 (none)，入場價: None，入場時間: N/A UTC\n",
      "🔢 數量經過精度對齊: 原始 3.3922933817720557 → 對齊後 3.3922000000000003\n"
=======
      "🧠 使用策略: module，交易標的: ETH/USDT\n",
      "📈 最新收盤價: 4345.16, 訊號: 0\n",
      "💰 可用餘額: 9570.72 USDT\n",
      "💼 持倉狀況: 1.094000 (short)，入場價: 4389.18，入場時間: 2025-08-30 13:21:45 UTC\n",
      "⏳ 持倉時間: 1 根 K 棒, 最大允許: 1000\n",
      "⏳ 等待下一次執行（60秒）...\n",
      "\n"
>>>>>>> 27eda812
     ]
    }
   ],
   "source": [
<<<<<<< HEAD
    "from online.auto_trade_future import auto_trade_futures\n",
    "from Technicalindicatorstrategy import TurtleMACDTimeZoneFilter\n",
    "\n",
    "\n",
    "auto_trade_futures(\n",
    "    symbol=\"ETH/USDT\",#幣種\n",
    "    interval=\"2h\",#週期\n",
    "    usdt_percent_per_order=0.1,# 每次使用的資金佔比\n",
    "    leverage=7,#槓桿\n",
    "    strategy=TurtleMACDTimeZoneFilter,# 策略\n",
    "    stop_loss = None,       # 停損閾值，例如0.05代表5%\n",
    "    take_profit = 0.04,     # 停利閾值\n",
    "    max_hold_bars=100000,# 最大持有K棒數\n",
    "    run_once=True #單次執行模式\n",
    ")\n"
=======
    "from online.auto_trade_future_dev import auto_trade_futures\n",
    "from Technicalindicatorstrategy import testsma\n",
    "\n",
    "auto_trade_futures(\n",
    "    symbol=\"ETH/USDT\", \n",
    "    interval=\"1m\", \n",
    "    usdt_percent_per_order=0.1,\n",
    "    leverage=5, \n",
    "    strategy=testsma.TestSMAStrategy(),\n",
    "    run_once=False\n",
    ")"
>>>>>>> 27eda812
   ]
  }
 ],
 "metadata": {
  "kernelspec": {
<<<<<<< HEAD
   "display_name": "vedanta (3.10.18)",
=======
   "display_name": "Vedanta",
>>>>>>> 27eda812
   "language": "python",
   "name": "python3"
  },
  "language_info": {
   "codemirror_mode": {
    "name": "ipython",
    "version": 3
   },
   "file_extension": ".py",
   "mimetype": "text/x-python",
   "name": "python",
   "nbconvert_exporter": "python",
   "pygments_lexer": "ipython3",
   "version": "3.10.18"
  }
 },
 "nbformat": 4,
 "nbformat_minor": 5
}<|MERGE_RESOLUTION|>--- conflicted
+++ resolved
@@ -30,11 +30,7 @@
   },
   {
    "cell_type": "code",
-<<<<<<< HEAD
-   "execution_count": 1,
-=======
    "execution_count": null,
->>>>>>> 27eda812
    "id": "9663011f",
    "metadata": {},
    "outputs": [
@@ -42,20 +38,6 @@
      "name": "stdout",
      "output_type": "stream",
      "text": [
-<<<<<<< HEAD
-      "🛠️ 連線設定完成，使用 🧪 測試網路 模式\n",
-      "⚙️ 槓桿已設定為 7x\n",
-      "📐 交易精度: 最小數量 0.0001, 單位步長 0.0001\n",
-      "\n",
-      "🔔 【策略執行】時間: 2025-08-29 03:32:07 UTC\n",
-      "🧠 使用策略: module，交易標的: ETH/USDT\n",
-      "沒設止損 策略也沒有止損\n",
-      "📈 最新收盤價: 4438.46, 訊號: 0\n",
-      "📭 無持倉\n",
-      "💰 可用餘額: 21509.37 USDT\n",
-      "💼 持倉狀況: 0.000000 (none)，入場價: None，入場時間: N/A UTC\n",
-      "🔢 數量經過精度對齊: 原始 3.3922933817720557 → 對齊後 3.3922000000000003\n"
-=======
       "🧠 使用策略: module，交易標的: ETH/USDT\n",
       "📈 最新收盤價: 4345.16, 訊號: 0\n",
       "💰 可用餘額: 9570.72 USDT\n",
@@ -63,28 +45,10 @@
       "⏳ 持倉時間: 1 根 K 棒, 最大允許: 1000\n",
       "⏳ 等待下一次執行（60秒）...\n",
       "\n"
->>>>>>> 27eda812
      ]
     }
    ],
    "source": [
-<<<<<<< HEAD
-    "from online.auto_trade_future import auto_trade_futures\n",
-    "from Technicalindicatorstrategy import TurtleMACDTimeZoneFilter\n",
-    "\n",
-    "\n",
-    "auto_trade_futures(\n",
-    "    symbol=\"ETH/USDT\",#幣種\n",
-    "    interval=\"2h\",#週期\n",
-    "    usdt_percent_per_order=0.1,# 每次使用的資金佔比\n",
-    "    leverage=7,#槓桿\n",
-    "    strategy=TurtleMACDTimeZoneFilter,# 策略\n",
-    "    stop_loss = None,       # 停損閾值，例如0.05代表5%\n",
-    "    take_profit = 0.04,     # 停利閾值\n",
-    "    max_hold_bars=100000,# 最大持有K棒數\n",
-    "    run_once=True #單次執行模式\n",
-    ")\n"
-=======
     "from online.auto_trade_future_dev import auto_trade_futures\n",
     "from Technicalindicatorstrategy import testsma\n",
     "\n",
@@ -96,17 +60,12 @@
     "    strategy=testsma.TestSMAStrategy(),\n",
     "    run_once=False\n",
     ")"
->>>>>>> 27eda812
    ]
   }
  ],
  "metadata": {
   "kernelspec": {
-<<<<<<< HEAD
-   "display_name": "vedanta (3.10.18)",
-=======
    "display_name": "Vedanta",
->>>>>>> 27eda812
    "language": "python",
    "name": "python3"
   },
